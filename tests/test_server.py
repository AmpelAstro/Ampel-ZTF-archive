import base64
from contextlib import contextmanager
import io
import secrets
from typing import TYPE_CHECKING
from unittest.mock import MagicMock
from ampel.ztf.archive.server.cutouts import extract_alert, pack_records, ALERT_SCHEMAS
from ampel.ztf.archive.server.db import get_archive, get_archive_updater
from ampel.ztf.archive.server.s3 import get_object, get_range, get_s3_bucket
from fastapi.security import http
from urllib.parse import urlsplit
import fastavro

import jwt
import httpx
import pytest
from fastapi import status
from ampel.ztf.archive.ArchiveDB import ArchiveDB
<<<<<<< HEAD
import sqlalchemy
=======
from starlette.status import HTTP_200_OK, HTTP_201_CREATED, HTTP_404_NOT_FOUND
from tests.fixtures import walk_tarball
>>>>>>> a36fc41b

if TYPE_CHECKING:
    from _pytest.monkeypatch import MonkeyPatch
    from pytest_mock import MockerFixture

DEFAULT = object()


class BearerAuth(httpx.Auth):
    def __init__(self, token):
        self.token = token

    def auth_flow(self, request):
        request.headers["Authorization"] = f"Bearer {self.token}"
        yield request


@pytest.fixture
def mocked_app(monkeypatch: "MonkeyPatch", mocker: "MockerFixture", mock_s3_bucket):
    monkeypatch.setenv("ALLOWED_IDENTITIES", '["someorg","someorg/a-team"]')
    from ampel.ztf.archive.server import app
    from ampel.ztf.archive.server.settings import settings
    from ampel.ztf.archive.server import db

    mocker.patch.object(db, "ArchiveDB")
<<<<<<< HEAD
=======
    mocker.patch.object(db, "ArchiveUpdater")
    mocker.patch.object(
        tokens, "find_access_token", side_effect=lambda *args: {"role": "writer"}
    )
    get_archive.cache_clear()
    get_archive_updater.cache_clear()
>>>>>>> a36fc41b
    yield app
    get_archive.cache_clear()
    get_archive_updater.cache_clear()


@pytest.fixture
def mock_auth(mocker: "MockerFixture"):
    from ampel.ztf.archive.server import tokens

    mocker.patch.object(tokens, "find_access_token", side_effect=lambda *args: True)
    yield


@pytest.fixture
def mock_db(mocked_app, alert_generator):
    db = mocked_app.get_archive()
    alert = next(alert_generator())
    # remove cutouts (not valid JSON strings)
    for k in list(alert.keys()):
        if k.startswith("cutout"):
            del alert[k]
    # add fake drbversion to pre-drb alert
    alert["candidate"]["drbversion"] = "0.0"
    db.get_alert.return_value = alert
    db.get_alerts_for_object.return_value = [alert]
    yield db
    mocked_app.get_archive.cache_clear()


@pytest.fixture
async def mock_client(mocked_app):
    async with httpx.AsyncClient(
        app=mocked_app.app,
        base_url="http://test",
        auth=BearerAuth("blah"),
    ) as client:
        yield client


@pytest.fixture
def integration_app(monkeypatch: "MonkeyPatch", alert_archive, localstack_s3_bucket):
    monkeypatch.setattr(
        "ampel.ztf.archive.server.settings.settings.archive_uri", alert_archive
    )
    monkeypatch.setattr(
        "ampel.ztf.archive.server.settings.settings.allowed_identities",
        {"someorg", "someorg/a-team"},
    )

    from ampel.ztf.archive.server import app

    assert app.settings.archive_uri == alert_archive
    assert app.settings.allowed_identities == {"someorg", "someorg/a-team"}
    app.get_archive.cache_clear()
    yield app
    app.get_archive.cache_clear()


@pytest.fixture
async def integration_client(integration_app):
    async with httpx.AsyncClient(
        app=integration_app.app,
        base_url="http://test",
    ) as client:
        yield client


@contextmanager
def set_token_role(token: str, role: str):
    db = get_archive()
    Token = db._meta.tables["access_token"]
    with db._engine.connect() as conn:
        prev_role = conn.execute(
            Token.select().where(Token.c.token == token)
        ).fetchone()["role"]
        try:
            conn.execute(
                Token.update(values={"role": role}).where(Token.c.token == token)
            )
            yield
        finally:
            conn.execute(
                Token.update(values={"role": prev_role}).where(Token.c.token == token)
            )


@pytest.fixture
def write_token(integration_app, access_token):
    with set_token_role(access_token, "writer"):
        yield access_token


@pytest.fixture
async def authed_integration_client(integration_app, write_token):
    async with httpx.AsyncClient(
        app=integration_app.app,
        base_url="http://test",
        auth=BearerAuth(write_token),
    ) as client:
        yield client


def test_parse_json_from_env(monkeypatch):
    """
    JSON gets parsed from env variables
    """
    from ampel.ztf.archive.server.settings import Settings

    assert Settings().allowed_identities != {"someorg", "someorg/a-team"}
    monkeypatch.setenv("ALLOWED_IDENTITIES", '["someorg","someorg/a-team"]')
    assert Settings().allowed_identities == {"someorg", "someorg/a-team"}


@pytest.mark.asyncio
async def test_get_alert(mock_client: httpx.AsyncClient, mock_db: MagicMock):
    response = await mock_client.get("/alert/123")
    response.raise_for_status()
    assert mock_db.get_alert.called_once
    assert mock_db.get_alert.call_args.args[0] == 123


# metafixture as suggested in https://github.com/pytest-dev/pytest/issues/349#issuecomment-189370273
@pytest.fixture(params=["mock_client", "authed_integration_client"])
def client(request):
    yield request.getfixturevalue(request.param)


@pytest.mark.parametrize(
    "auth,status",
    [
        (DEFAULT, 200),
        (None, status.HTTP_403_FORBIDDEN),
        (BearerAuth, status.HTTP_401_UNAUTHORIZED),
    ],
)
@pytest.mark.asyncio
async def test_basic_auth(
    mock_client: httpx.AsyncClient,
    mock_db: MagicMock,
    auth,
    status,
    mocker,
):
    mocker.patch("ampel.ztf.archive.server.tokens.find_access_token").return_value = (
        auth is not BearerAuth
    )
    kwargs = {}
    if auth is DEFAULT or auth is BearerAuth:
        kwargs["auth"] = BearerAuth("tokeytoken")
    elif auth is None:
        kwargs["auth"] = None
    response = await mock_client.get("/object/thingamajig/alerts", **kwargs)
    assert response.status_code == status


@pytest.mark.asyncio
async def test_auth_timeout(
    mock_client: httpx.AsyncClient,
    mock_db: MagicMock,
    mocker,
):
    msg = "bad things happened for reasons"
    mocker.patch.object(
        mock_db._engine, "connect", side_effect=sqlalchemy.exc.TimeoutError(msg)
    )
    kwargs = {"auth": BearerAuth("tokeytoken")}
    response = await mock_client.get("/object/thingamajig/alerts", **kwargs)
    assert response.status_code == 503
    assert response.json()["detail"] == msg


@pytest.mark.asyncio
async def test_get_healpix(
    mock_client: httpx.AsyncClient, mock_db: MagicMock, mock_auth
):
    ipix = [1, 2]
    params = {"jd_start": 0, "jd_end": 1}
    response = await mock_client.get(
        "/alerts/healpix", params={"ipix": [1, 2], **params}
    )
    response.raise_for_status()
    assert mock_db.get_alerts_in_healpix.call_count == 1
    assert (
        mock_db.get_alerts_in_healpix.call_args.kwargs
        | {"pixels": {64: [1, 2]}, **params}
        == mock_db.get_alerts_in_healpix.call_args.kwargs
    ), "kwargs contain supplied params"


@pytest.mark.asyncio
async def test_get_healpix_skymap(
    mock_client: httpx.AsyncClient, mock_db: MagicMock, mock_auth
):
    query = {
        "nside": 4,
        "pixels": [0, 56, 79, 81]
        + list(range(10 * 16, 11 * 16))
        + list(range(4 * 4, 5 * 4)),
        "jd": {"gt": 0, "lt": 1},
    }
    response = await mock_client.post("/alerts/healpix/skymap", json=query)
    response.raise_for_status()
    assert mock_db.get_alerts_in_healpix.call_count == 1
    assert mock_db.get_alerts_in_healpix.call_args.kwargs["pixels"] == {
        1: [10],
        2: [4],
        4: [0, 56, 79, 81],
    }, "map is decomposed into superpixels"


@pytest.mark.parametrize(
    "auth,status",
    [(DEFAULT, status.HTTP_200_OK), (BearerAuth, status.HTTP_401_UNAUTHORIZED)],
)
@pytest.mark.asyncio
async def test_get_photopoints(
    authed_integration_client: httpx.AsyncClient,
    auth,
    status,
):
    kwargs = {} if auth is DEFAULT else {"auth": BearerAuth("badtoken")}
    response = await authed_integration_client.get(
        "/object/ZTF18abaqwse/photopoints", **kwargs
    )
    assert response.status_code == status
    if auth is DEFAULT:
        assert len(response.json()["prv_candidates"]) == 48


@pytest.mark.asyncio
async def test_create_stream(
    authed_integration_client: httpx.AsyncClient, integration_app
):
    response = await authed_integration_client.post("/streams/from_query", json={})
    assert response.status_code == 201
    body = response.json()
    assert body["chunks"] > 0
    archive: ArchiveDB = integration_app.get_archive()
    assert body["chunks"] == archive.get_remaining_chunks(body["resume_token"])


@pytest.mark.asyncio
async def test_read_stream(
    integration_client: httpx.AsyncClient,
    authed_integration_client: httpx.AsyncClient,
):
    response = await authed_integration_client.post("/streams/from_query", json={})
    assert response.status_code == 201
    body = response.json()

    response = await integration_client.get(f"/stream/{body['resume_token']}/chunk")
    response.raise_for_status()
    chunk = response.json()
    assert len(chunk["alerts"]) == 10
    assert chunk["chunks_remaining"] == 0

    response = await integration_client.get(f"/stream/{body['resume_token']}/chunk")
    response.raise_for_status()
    chunk = response.json()
    assert len(chunk["alerts"]) == 0
    assert chunk["chunks_remaining"] == 0

    # read a nonexistant chunk
    response = await integration_client.get(
        f"/stream/{secrets.token_urlsafe(32)}/chunk"
    )
    assert response.status_code == 404


@pytest.mark.asyncio
async def test_read_topic(
    integration_client: httpx.AsyncClient,
    authed_integration_client: httpx.AsyncClient,
):

    candids = [595147624915010001, 595193335915010017, 595211874215015018]
    description = "the bird is the word"
    response = await authed_integration_client.post(
        "/topics", json={"description": description, "candids": candids}
    )
    assert response.status_code == 201
    topic = response.json()
    assert isinstance(topic, str)

    response = await integration_client.get("/topic/" + topic)
    response.raise_for_status()
    assert response.json() == {
        "topic": topic,
        "description": description,
        "size": len(candids),
    }

    response = await integration_client.post(
        "/streams/from_topic", json={"topic": topic}
    )
    assert response.status_code == 201
    stream = response.json()

    response = await integration_client.get(f"/stream/{stream['resume_token']}/chunk")
    response.raise_for_status()
    assert [alert["candid"] for alert in response.json()["alerts"]] == candids
    assert response.json()["chunks_remaining"] == 0


@pytest.mark.asyncio
async def test_create_topic_with_bad_ids(
    authed_integration_client: httpx.AsyncClient, integration_app
):
    candids = [1, 2, 3]
    description = "these are not the candids you're looking for"
    response = await authed_integration_client.post(
        "/topics", json={"description": description, "candids": candids}
    )
    assert response.status_code == status.HTTP_400_BAD_REQUEST
    detail = response.json()
    assert set(detail["detail"].keys()) == {"msg", "topic"}


@pytest.mark.asyncio
async def test_read_invalid_topic(
    integration_client: httpx.AsyncClient, integration_app
):
    response = await integration_client.post(
        "/streams/from_topic", json={"topic": secrets.token_urlsafe()}
    )
    assert response.status_code == 404


@pytest.fixture
def test_user():
    from ampel.ztf.archive.server.tokens import User

    return User(name="flerpyherp", orgs=["someorg"], teams=["someorg/a-team"])


@pytest.fixture
def user_token(test_user):
    from ampel.ztf.archive.server.settings import settings

    return jwt.encode(
        test_user.dict(), settings.jwt_secret_key, algorithm=settings.jwt_algorithm
    )


@pytest.mark.asyncio
@pytest.fixture
async def access_token(
    integration_client: httpx.AsyncClient,
    integration_app,
    user_token: str,
    test_user,
):
    response = await integration_client.post("/tokens", auth=BearerAuth(user_token))
    assert response.status_code == 201
    return response.json()


@pytest.mark.asyncio
async def test_create_token(
    integration_app,
    access_token: str,
):
    db: ArchiveDB = integration_app.get_archive()
    with db._engine.connect() as conn:
        Token = db._meta.tables["access_token"]
        cursor = conn.execute(Token.select().where(Token.c.token == access_token))
        assert len(cursor.fetchall()) == 1


@pytest.mark.asyncio
async def test_delete_token(
    integration_client: httpx.AsyncClient,
    integration_app,
    user_token: str,
    access_token: str,
):
    tokens = (
        await integration_client.get("/tokens", auth=BearerAuth(user_token))
    ).json()
    token_id = next(t["token_id"] for t in tokens if t["token"] == access_token)
    response = await integration_client.delete(
        f"/tokens/{token_id}", auth=BearerAuth(user_token)
    )
    assert response.status_code == 204
    token = response.json()
    db: ArchiveDB = integration_app.get_archive()
    with db._engine.connect() as conn:
        Token = db._meta.tables["access_token"]
        cursor = conn.execute(Token.select().where(Token.c.token == token))
        assert len(cursor.fetchall()) == 0


@pytest.mark.asyncio
async def test_list_tokens(
    integration_client: httpx.AsyncClient,
    user_token: str,
    access_token: str,
):
    response = await integration_client.get("/tokens", auth=BearerAuth(user_token))
    assert response.status_code == 200
    tokens = response.json()
    assert any(token["token"] == access_token for token in tokens)


@pytest.mark.asyncio
async def test_forbidden_identity(
    integration_client: httpx.AsyncClient,
    user_token: str,
    access_token: str,
    monkeypatch: pytest.MonkeyPatch,
):
    monkeypatch.setattr(
        "ampel.ztf.archive.server.tokens.settings.allowed_identities", {"none", "such"}
    )
    response = await integration_client.get("/tokens", auth=BearerAuth(user_token))
    assert response.status_code == status.HTTP_403_FORBIDDEN


@pytest.fixture
def packed_alert_chunk(
    alert_generator,
) -> tuple[dict, bytes, list[dict], list[tuple[int, int]]]:
    records, schemas = zip(*alert_generator(with_schema=True))

    blob, ranges = pack_records(records, schema=schemas[0])

    return schemas[0], blob, records, ranges


def test_extract_block(
    packed_alert_chunk: tuple[dict, bytes, list[dict], list[tuple[int, int]]]
):
    """
    We can read an individual block straight out of an AVRO file
    """
    schema, blob, records, ranges = packed_alert_chunk

    for record, span in zip(records, ranges):
        reco = extract_alert(record["candid"], io.BytesIO(blob[slice(*span)]), schema)
        assert reco == record


def test_extract_block_from_s3(
    packed_alert_chunk: tuple[dict, bytes, list[dict], list[tuple[int, int]]],
    mock_s3_bucket,
):
    schema, blob, records, ranges = packed_alert_chunk

    bucket = get_s3_bucket()
    obj = bucket.Object("blobsy.avro")
    response = obj.put(
        Body=blob,
        Metadata={"schema-name": schema["name"], "schema-version": schema["version"]},
    )

    obj.load()
    assert obj.metadata == {
        "schema-name": schema["name"],
        "schema-version": schema["version"],
    }

    for record, span in zip(records, ranges):
        start, end = span
        reco = extract_alert(record["candid"], *get_range(bucket, obj.key, start, end))
        assert reco == record


@pytest.fixture
async def post_alert_chunk(
    authed_integration_client: httpx.AsyncClient, alert_generator
):
    records, schemas = zip(*alert_generator(with_schema=True))

    payload, _ = pack_records(records, schema=schemas[0])

    response = await authed_integration_client.post(f"/alerts", content=payload)
    response.raise_for_status()
    assert response.status_code == HTTP_200_OK

    return records


def test_post_alert_chunk(mock_client: httpx.AsyncClient, mocked_app, post_alert_chunk):

    bucket = get_s3_bucket()
    objects = list(bucket.objects.all())
    assert len(objects) == 1
    obj = bucket.Object(objects[0].key)

    call_args = mocked_app.get_archive_updater().insert_alert_chunk.call_args

    assert urlsplit(call_args.kwargs["archive_uri"]).path.split("/")[-1] == obj.key


@pytest.mark.asyncio
async def test_get_cutouts_from_chunk(
    authed_integration_client: httpx.AsyncClient, post_alert_chunk
):
    response = await authed_integration_client.get("/alert/0/cutouts")
    assert response.status_code == HTTP_404_NOT_FOUND, "nonexistant alert not found"

    response = await authed_integration_client.get(
        f"/alert/{post_alert_chunk[0]['candid']}/cutouts"
    )
    assert response.status_code == HTTP_200_OK, "found alert cutouts"

    bucket = get_s3_bucket()
    objects = list(bucket.objects.all())
    assert len(objects) == 1
    obj = bucket.Object(objects[0].key)
    obj.delete()

    response = await authed_integration_client.get(
        f"/alert/{post_alert_chunk[0]['candid']}/cutouts"
    )
    assert response.status_code == HTTP_404_NOT_FOUND, "archive blob missing"


@pytest.mark.asyncio
async def test_repost_alert_chunk(
    authed_integration_client: httpx.AsyncClient, alert_generator
):
    records, schemas = zip(*alert_generator(with_schema=True))

    payload, _ = pack_records(records, schema=schemas[0])

    for _ in range(2):
        response = await authed_integration_client.post(f"/alerts", content=payload)
        response.raise_for_status()
        assert response.status_code == HTTP_200_OK

    bucket = get_s3_bucket()
    objects = list(bucket.objects.all())
    assert len(objects) == 1
    obj = bucket.Object(objects[0].key)

    db = get_archive()

    ALERT_SCHEMAS.clear()

    for record in records:
        response = await authed_integration_client.get(f"/alert/{record['candid']}")
        response.raise_for_status()
        assert response.json()["candid"] == record["candid"]

        uri, start, end = db.get_archive_segment(record["candid"])
        assert urlsplit(uri).path.split("/")[-1] == obj.key
        assert end - start > 0

        response = await authed_integration_client.get(
            f"/alert/{record['candid']}/cutouts"
        )
        response.raise_for_status()
        cutouts = response.json()
        assert set(cutouts.keys()) == {"template", "science", "difference"}
        for kind, cutout in cutouts.items():
            base64.b64encode(
                record[f"cutout{kind.capitalize()}"]["stampData"]
            ) == cutout


@pytest.mark.asyncio
async def test_post_alert_unauthorized(integration_client: httpx.AsyncClient):
    response = await integration_client.post("/alerts", content=b"")
    assert response.status_code == status.HTTP_403_FORBIDDEN


@pytest.mark.asyncio
async def test_post_alert_malformed(mock_client: httpx.AsyncClient):
    response = await mock_client.post("/alerts", content=b"")
    assert response.status_code == status.HTTP_422_UNPROCESSABLE_ENTITY
    assert response.headers["x-exception"] == "cannot read header - is it an avro file?"<|MERGE_RESOLUTION|>--- conflicted
+++ resolved
@@ -16,12 +16,9 @@
 import pytest
 from fastapi import status
 from ampel.ztf.archive.ArchiveDB import ArchiveDB
-<<<<<<< HEAD
 import sqlalchemy
-=======
 from starlette.status import HTTP_200_OK, HTTP_201_CREATED, HTTP_404_NOT_FOUND
 from tests.fixtures import walk_tarball
->>>>>>> a36fc41b
 
 if TYPE_CHECKING:
     from _pytest.monkeypatch import MonkeyPatch
@@ -47,15 +44,9 @@
     from ampel.ztf.archive.server import db
 
     mocker.patch.object(db, "ArchiveDB")
-<<<<<<< HEAD
-=======
     mocker.patch.object(db, "ArchiveUpdater")
-    mocker.patch.object(
-        tokens, "find_access_token", side_effect=lambda *args: {"role": "writer"}
-    )
     get_archive.cache_clear()
     get_archive_updater.cache_clear()
->>>>>>> a36fc41b
     yield app
     get_archive.cache_clear()
     get_archive_updater.cache_clear()
@@ -65,7 +56,9 @@
 def mock_auth(mocker: "MockerFixture"):
     from ampel.ztf.archive.server import tokens
 
-    mocker.patch.object(tokens, "find_access_token", side_effect=lambda *args: True)
+    mocker.patch.object(
+        tokens, "find_access_token", side_effect=lambda *args: {"role": "writer"}
+    )
     yield
 
 
@@ -83,6 +76,7 @@
     db.get_alerts_for_object.return_value = [alert]
     yield db
     mocked_app.get_archive.cache_clear()
+    mocked_app.get_archive_updater.cache_clear()
 
 
 @pytest.fixture
@@ -110,8 +104,10 @@
     assert app.settings.archive_uri == alert_archive
     assert app.settings.allowed_identities == {"someorg", "someorg/a-team"}
     app.get_archive.cache_clear()
+    app.get_archive_updater.cache_clear()
     yield app
     app.get_archive.cache_clear()
+    app.get_archive_updater.cache_clear()
 
 
 @pytest.fixture
@@ -538,16 +534,20 @@
     return records
 
 
-def test_post_alert_chunk(mock_client: httpx.AsyncClient, mocked_app, post_alert_chunk):
+def test_post_alert_chunk(
+    authed_integration_client: httpx.AsyncClient, post_alert_chunk
+):
 
     bucket = get_s3_bucket()
     objects = list(bucket.objects.all())
     assert len(objects) == 1
     obj = bucket.Object(objects[0].key)
 
-    call_args = mocked_app.get_archive_updater().insert_alert_chunk.call_args
-
-    assert urlsplit(call_args.kwargs["archive_uri"]).path.split("/")[-1] == obj.key
+    db = get_archive_updater()
+    with db._engine.connect() as conn:
+        result = conn.execute(db._meta.tables["avro_archive"].select()).fetchall()
+        assert len(result) == 1
+        assert urlsplit(result[0]["uri"]).path.split("/")[-1] == obj.key
 
 
 @pytest.mark.asyncio
@@ -624,7 +624,7 @@
 
 
 @pytest.mark.asyncio
-async def test_post_alert_malformed(mock_client: httpx.AsyncClient):
+async def test_post_alert_malformed(mock_client: httpx.AsyncClient, mock_auth):
     response = await mock_client.post("/alerts", content=b"")
     assert response.status_code == status.HTTP_422_UNPROCESSABLE_ENTITY
     assert response.headers["x-exception"] == "cannot read header - is it an avro file?"